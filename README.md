# file_catalog
Store file metadata information in a file catalog

[![CircleCI](https://circleci.com/gh/WIPACrepo/file_catalog/tree/master.svg?style=shield)](https://circleci.com/gh/WIPACrepo/file_catalog/tree/master)


## Prerequisites
To get the prerequisites necessary for the file catalog:

    pip install -r requirements.txt



## Running the server
To start an instance of the server running:

    python -m file_catalog



## Running the unit tests
To run the unit tests for the service, you need the
[CircleCI CLI](https://circleci.com/docs/2.0/local-cli/).
Then run it with:

    circleci local execute --job test



## Configuration
All configuration is done using environment variables.
To get the list of possible configuration parameters and their defaults, run

    python -m file_catalog --show-config-spec



## Interface
The primary interface is an HTTP server. TLS and other security
hardening mechanisms are handled by a reverse proxy server as
for normal web applications.



## Browser
Requests to the main url `/` are browsable like a standard website.
They will use javascript to activate the REST API as necessary.



## REST API
Requests with urls of the form `/api/RESOURCE` can access the
REST API. Responses are in [HAL](http://stateless.co/hal_specification.html)
JSON format.


### File-Entry Fields

#### File-Metadata Schema:
* _See [types.py](https://github.com/WIPACrepo/file_catalog/blob/master/file_catalog/schema/types.py)_

#### Mandatory Fields:
* `uuid` (provided by File Catalog)
* `logical_name`
* `locations` (with at least one non-empty URL)
* `file_size`
* `checksum.sha512`


### Route: `/api/files`
Resource representing the collection of all files in the catalog.


#### Method: `GET`
Obtain list of files

##### REST-Query Parameters
  * [`limit`](#limit)
  * [`start`](#start)
  * [`logical_name`](#shortcut-parameters-logical-name-regex-logical_name-directory-filename) *(shortcut parameter)*
  * [`directory`](#shortcut-parameters-logical-name-regex-logical_name-directory-filename) *(shortcut parameter)*
  * [`filename`](#shortcut-parameters-logical-name-regex-logical_name-directory-filename) *(shortcut parameter)*
  * [`logical-name-regex`](#shortcut-parameters-logical-name-regex-logical_name-directory-filename) *(shortcut parameter)*
  * [`run_number`](#shortcut-parameter-run_number) *(shortcut parameter)*
  * [`dataset`](#shortcut-parameter-dataset) *(shortcut parameter)*
  * [`event_id`](#shortcut-parameter-event_id) *(shortcut parameter)*
  * [`processing_level`](#shortcut-parameter-processing_level) *(shortcut parameter)*
  * [`season`](#shortcut-parameter-season) *(shortcut parameter)*
  * [`query`](#query)
  * [`keys`](#keys)
  * [`all-keys`](#shortcut-parameter-all-keys) *(shortcut parameter)*
  * [`max_time_ms`](#max_time_ms)

##### HTTP Response Status Codes
  * `200`: Response contains collection of file resources
  * `400`: Bad request (query parameters invalid)
  * `429`: Too many requests (if server is being hammered)
  * `500`: Unspecified server error
  * `503`: Service unavailable (maintenance, etc.)

#### Method: `POST`
Create a new file or add a replica

*If a file exists and the checksum is the same, a replica is added. If the checksum is different a conflict error is returned.*

##### REST-Body
  * *See [File-Entry Fields](#File-Entry-Fields)*

##### HTTP Response Status Codes
  * `200`: Replica has been added. Response contains link to file resource
  * `201`: Response contains link to newly created file resource
  * `400`: Bad request (metadata failed validation)
  * `409`: Conflict (if the file already exists); includes link to existing file
  * `429`: Too many requests (if server is being hammered)
  * `500`: Unspecified server error
  * `503`: Service unavailable (maintenance, etc.)

#### Method: `DELETE`
*Not supported*

#### Method: `PUT`
*Not supported*

#### Method: `PATCH`
*Not supported*


### Route: `/api/files/{uuid}`
Resource representing the metadata for a file in the file catalog.

#### Method: `GET`
Obtain file metadata information

##### REST-Query Parameters
  * *None*

##### HTTP Response Status Codes
  * `200`: Response contains metadata of file resource
  * `404`: Not Found (file resource does not exist)
  * `429`: Too many requests (if server is being hammered)
  * `500`: Unspecified server error
  * `503`: Service unavailable (maintenance, etc.)

#### Method: `POST`
*Not supported*

#### Method: `DELETE`
Delete the metadata for the file

##### REST-Query Parameters
  * *None*

##### HTTP Response Status Codes
  * `204`: No Content (file resource is successfully deleted)
  * `404`: Not Found (file resource does not exist)
  * `429`: Too many requests (if server is being hammered)
  * `500`: Unspecified server error
  * `503`: Service unavailable (maintenance, etc.)

#### Method: `PUT `
Fully update/replace file metadata information

##### REST-Body
  * *See [File-Entry Fields](#File-Entry-Fields)*

##### HTTP Response Status Codes
  * `200`: Response indicates metadata of file resource has been updated/replaced
  * `404`: Not Found (file resource does not exist) + link to “files” resource for POST
  * `409`: Conflict (if updating an outdated resource - use ETAG hash to compare)
  * `429`: Too many requests (if server is being hammered)
  * `500`: Unspecified server error
  * `503`: Service unavailable (maintenance, etc.)

#### Method: `PATCH`
Partially update/replace file metadata information

*The JSON provided as body to PATCH need not contain all the keys, only the  need to be updated. If a key is provided with a value null, then that key can be removed from the metadata.*

##### REST-Body
  * *See [File-Entry Fields](#File-Entry-Fields)*

##### HTTP Response Status Codes
  * `200`: Response indicates metadata of file resource has been updated/replaced
  * `404`: Not Found (file resource does not exist) + link to “files” resource for POST
  * `409`: Conflict (if updating an outdated resource - use ETAG hash to compare)
  * `429`: Too many requests (if server is being hammered)
  * `500`: Unspecified server error
  * `503`: Service unavailable (maintenance, etc.)


### More About REST-Query Parameters

##### `limit`
- *positive integer;* number of results to provide *(default: 10000)*
- **NOTE:** The server *may* honor the `limit` parameter. In cases where the server does not honor the `limit` parameter, it should do so by providing fewer resources (`limit` should be considered the client’s upper limit for the number of resources in the response).

##### `start`
- *non-negative integer;* result at which to start at *(default: 0)*
- **NOTE:** the server *should* honor the `start` parameter
- **TIP:** increment `start` by `limit` to paginate through many results

##### `query`
- *MongoDB query;* use to specify file-entry fields/ranges; forwarded to MongoDB daemon

##### `keys`
- *a `|`-delimited string-list of keys;* defines what fields to include in result(s)
- ex: `"foo|bar|baz"`
- different routes/methods define differing defaults
- **NOTE:** there is no performance hit for including more fields
- *see [`all-keys`](#shortcut-parameter-all-keys)*

<<<<<<< HEAD
##### Shortcut Parameters: `logical-name-regex`, `logical_name`, `directory`, `filename`
=======
##### `max_time_ms`
- *non-negative integer OR `None`;* timeout to kill long queries in MILLISECONDS
- overrides the default timeout of 600000 ms (10 minutes)
- `None` indicates no timeout (this can hang the server -- you have been warned)

##### Shortcut Parameters: `path-regex`, `path`, `logical_name`, `directory`, `filename`
>>>>>>> fe141d68
*In decreasing order of precedence...*
- `logical-name-regex`
  - query by regex pattern (at your own risk... performance-wise)
  - equivalent to: `query: {"logical_name": {"$regex": p}}`

- `logical_name`
  - equivalent to: `query["logical_name"]`

- `directory`
  - query by absolute directory filepath
  - equivalent to: `query: {"logical_name": {"$regex": "^/your/path/.*"}}`
  - **NOTE:** a trailing-`/` will be inserted if you don't provide one
  - **TIP:** use in conjunction with `filename` (ie: `/root/dirs/.../filename`)

- `filename`
  - query by filename (no parent-directory path needed)
  - equivalent to: `query: {"logical_name": {"$regex": ".*/your-file$"}}`
  - **NOTE:** a leading-`/` will be inserted if you don't provide one
  - **TIP:** use in conjunction with `directory` (ie: `/root/dirs/.../filename`)

##### Shortcut Parameter: `run_number`
- equivalent to: `query["run.run_number"]`


##### Shortcut Parameter: `dataset`
- equivalent to: `query["iceprod.dataset"]`


##### Shortcut Parameter: `event_id`
- equivalent to: `query: {"run.first_event":{"$lte": e}, "run.last_event":{"$gte": e}}`


##### Shortcut Parameter: `processing_level`
- equivalent to: `query["processing_level"]`


##### Shortcut Parameter: `season`
- equivalent to: `query["offline_processing_metadata.season"]`

##### Shortcut Parameter: `all-keys`
- *boolean (`True`/`"True"`/`"true"`/`1`);* include *all fields* in result(s)
- **NOTE:** there is no performance hit for including more fields
- **TIP:** this is preferred over querying `/api/files`, grabbing the uuid, then querying `/api/files/{uuid}`



## Development

### Establishing a development environment
Follow these steps to get a development environment for the File Catalog:

    cd ~/projects
    git clone git@github.com:WIPACrepo/file_catalog.git
    cd file_catalog
    python3.7 -m venv ./env
    source env/bin/activate
    pip install --upgrade pip
    pip install -r requirements.txt

### Vagrant
To use Vagrant to set up a VM to run a File Catalog:

    vagrant up
    vagrant ssh
    cd file_catalog
    scl enable rh-python36 bash
    python -m venv ./env
    source env/bin/activate
    pip install --upgrade pip
    pip install -r requirements.txt

To use the VM in future sessions:

    vagrant up
    vagrant ssh
    cd file_catalog
    source env/bin/activate
    python -m file_catalog

### Unit testing
In case it comes in handy, the following command can be used to run
a single unit test. Replace the name of the test as necessary.

    circleci local execute --job test -e PYTEST_ADDOPTS='-s tests/test_files.py -k test_10_files'

Note that for a file to be picked up, it must be added to git first (with git add).

### Building a Docker container
The following commands will create a Docker container for the file-catalog:

    docker build -t file-catalog:{version} -f Dockerfile .
    docker image tag file-catalog:{version} file-catalog:latest

Where {version} is found in file_catalog/__init__py; e.g.:

    __version__ = '1.2.0'       # For {version} use: 1.2.0

### Pushing Docker containers to local registry in Kubernetes
Here are some commands to get the Docker container pushed to our Docker
register in our Kubernetes cluster:

    kubectl -n kube-system port-forward $(kubectl get pods --namespace kube-system -l "app=docker-registry,release=docker-registry" -o jsonpath="{.items[0].metadata.name}") 5000:5000 &
    docker tag file-catalog:{version} localhost:5000/file-catalog:{version}
    docker push localhost:5000/file-catalog:{version}<|MERGE_RESOLUTION|>--- conflicted
+++ resolved
@@ -209,16 +209,12 @@
 - **NOTE:** there is no performance hit for including more fields
 - *see [`all-keys`](#shortcut-parameter-all-keys)*
 
-<<<<<<< HEAD
-##### Shortcut Parameters: `logical-name-regex`, `logical_name`, `directory`, `filename`
-=======
 ##### `max_time_ms`
 - *non-negative integer OR `None`;* timeout to kill long queries in MILLISECONDS
 - overrides the default timeout of 600000 ms (10 minutes)
 - `None` indicates no timeout (this can hang the server -- you have been warned)
 
-##### Shortcut Parameters: `path-regex`, `path`, `logical_name`, `directory`, `filename`
->>>>>>> fe141d68
+##### Shortcut Parameters: `logical-name-regex`, `logical_name`, `directory`, `filename`
 *In decreasing order of precedence...*
 - `logical-name-regex`
   - query by regex pattern (at your own risk... performance-wise)
