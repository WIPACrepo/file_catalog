--- conflicted
+++ resolved
@@ -39,34 +39,6 @@
             logger.info(f"MongoClient args: uri={uri}")
             self.client = MotorClient(uri, authSource=authSource).file_catalog
         else:
-<<<<<<< HEAD
-            logger.info(
-                "MongoClient args: host=%s, port=%s, username=%s", host, port, username
-            )
-            self.client = MotorClient(
-                host=host,
-                port=port,
-                authSource=authSource,
-                username=username,
-                password=password,
-            ).file_catalog
-
-        asyncio.get_event_loop().run_until_complete(self.create_indexes())
-        self.executor = ThreadPoolExecutor(max_workers=10)
-        logger.info("done setting up Mongo")
-
-    # fmt: off
-    async def create_indexes(self) -> None:
-        """Create indexes for all file-catalog mongo collections."""
-        # all files (a.k.a. required fields)
-        await self.client.files.create_index('uuid', unique=True, background=True)
-        await self.client.files.create_index('logical_name', unique=True, background=True)
-        await self.client.files.create_index([('logical_name', pymongo.HASHED)], background=True)
-        await self.client.files.create_index('locations', unique=True, background=True)
-        await self.client.files.create_index([('locations.site', pymongo.DESCENDING), ('locations.path', pymongo.DESCENDING)], background=True)
-        await self.client.files.create_index('locations.archive', background=True)
-        await self.client.files.create_index('create_date', background=True)
-=======
             logger.info('MongoClient args: host=%s, port=%s, username=%s', host, port, username)
             self.client = MongoClient(host=host, port=port,
                                       authSource=authSource,
@@ -79,7 +51,6 @@
         self.client.files.create_index('locations', unique=True, background=True)
         self.client.files.create_index([('locations.site',pymongo.DESCENDING),('locations.path',pymongo.DESCENDING)], background=True)
         self.client.files.create_index('create_date', background=True)
->>>>>>> 4483be7e
 
         # all .i3 files
         await self.client.files.create_index('content_status', sparse=True, background=True)
@@ -87,21 +58,12 @@
         await self.client.files.create_index('data_type', sparse=True, background=True)
 
         # data_type=real files
-<<<<<<< HEAD
-        await self.client.files.create_index('run_number', sparse=True, background=True)
-        await self.client.files.create_index('start_datetime', sparse=True, background=True)
-        await self.client.files.create_index('end_datetime', sparse=True, background=True)
-        await self.client.files.create_index('offline_processing_metadata.first_event', sparse=True, background=True)
-        await self.client.files.create_index('offline_processing_metadata.last_event', sparse=True, background=True)
-        await self.client.files.create_index('offline_processing_metadata.season', sparse=True, background=True)
-=======
         self.client.files.create_index('run.run_number', sparse=True, background=True)
         self.client.files.create_index('run.start_datetime', sparse=True, background=True)
         self.client.files.create_index('run.end_datetime', sparse=True, background=True)
         self.client.files.create_index('offline_processing_metadata.first_event', sparse=True, background=True)
         self.client.files.create_index('offline_processing_metadata.last_event', sparse=True, background=True)
         self.client.files.create_index('offline_processing_metadata.season', sparse=True, background=True)
->>>>>>> 4483be7e
 
         # data_type=simulation files
         await self.client.files.create_index('iceprod.dataset', sparse=True, background=True)
