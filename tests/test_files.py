"""Test /api/files."""

# fmt:off
# pylint: skip-file

from __future__ import absolute_import, division, print_function

import copy
import hashlib
import itertools
import os
import unittest
from typing import Any, Dict, List, Optional

import requests
from file_catalog.schema import types
from rest_tools.client import RestClient  # type: ignore[import]
from tornado.escape import json_encode

from .test_server import TestServerAPI


def hex(data: Any) -> str:
    """Get sha512."""
    if isinstance(data, str):
        data = data.encode("utf-8")
    return hashlib.sha512(data).hexdigest()


def _assert_httperror(exception: Exception, code: int, reason: str) -> None:
    """Assert that this is the expected HTTPError."""
    print(exception)
    assert isinstance(exception, requests.exceptions.HTTPError)
    assert exception.response.status_code == code
    assert exception.response.reason == reason


class TestFilesAPI(TestServerAPI):
    """Test /api/files/*."""

    def test_10_files(self) -> None:
        """Test POST then GET."""
        self.start_server()
        token = self.get_token()
        r = RestClient(self.address, token, timeout=1, retries=1)

        metadata = {
            'logical_name': 'blah',
            'checksum': {'sha512':hex('foo bar')},
            'file_size': 1,
            u'locations': [{u'site':u'test',u'path':u'blah.dat'}]
        }
        data = r.request_seq('POST', '/api/files', metadata)
        self.assertIn('_links', data)
        self.assertIn('self', data['_links'])
        self.assertIn('file', data)
        url = data['file']
        uuid = url.split('/')[-1]

        data = r.request_seq('GET', '/api/files')
        self.assertIn('_links', data)
        self.assertIn('self', data['_links'])
        self.assertIn('files', data)
        self.assertEqual(len(data['files']), 1)
        self.assertTrue(any(uuid == f['uuid'] for f in data['files']))

        for m in ('PUT','DELETE','PATCH'):
            with self.assertRaises(Exception) as cm:
                r.request_seq(m, '/api/files')
            _assert_httperror(cm.exception, 405, "Method Not Allowed")

    def test_11_files_count(self) -> None:
        """Test /api/files/count."""
        self.start_server()
        token = self.get_token()
        r = RestClient(self.address, token, timeout=1, retries=1)

        metadata = {
            'logical_name': 'blah',
            'checksum': {'sha512':hex('foo bar')},
            'file_size': 1,
            u'locations': [{u'site':u'test',u'path':u'blah.dat'}]
        }
        data = r.request_seq('POST', '/api/files', metadata)
        self.assertIn('_links', data)
        self.assertIn('self', data['_links'])
        self.assertIn('file', data)
        url = data['file']
        uuid = url.split('/')[-1]

        data = r.request_seq('GET', '/api/files/count')
        self.assertIn('_links', data)
        self.assertIn('self', data['_links'])
        self.assertIn('files', data)
        self.assertEqual(data['files'], 1)

    def test_12_files_keys(self) -> None:
        """Test the 'keys' and all-keys' arguments."""
        self.start_server()
        token = self.get_token()
        r = RestClient(self.address, token, timeout=1, retries=1)

        metadata = {
            "logical_name": "blah",
            "checksum": {"sha512": hex("foo bar")},
            "file_size": 1,
            "locations": [{"site": "test", "path": "blah.dat"}],
            "extra": "foo",
            "supplemental": ["green", "eggs", "ham"],
        }
        data = r.request_seq("POST", "/api/files", metadata)
        self.assertIn("_links", data)
        self.assertIn("self", data["_links"])
        self.assertIn("file", data)
        assert "extra" not in data
        assert "supplemental" not in data
        url = data["file"]
        uuid = url.split("/")[-1]

        # w/o all-keys
        data = r.request_seq("GET", "/api/files")
        assert set(data["files"][0].keys()) == {"logical_name", "uuid"}

        # w/ all-keys
        args: Dict[str, Any] = {"all-keys": True}
        data = r.request_seq("GET", "/api/files", args)
        assert set(data["files"][0].keys()) == {
            "logical_name",
            "uuid",
            "checksum",
            "file_size",
            "locations",
            "extra",
            "supplemental",
            "meta_modify_date",
        }

        # w/ all-keys = False
        args = {"all-keys": False}
        data = r.request_seq("GET", "/api/files", args)
        assert set(data["files"][0].keys()) == {"logical_name", "uuid"}

        # w/ all-keys & keys
        args = {"all-keys": True, "keys": "checksum|file_size"}
        data = r.request_seq("GET", "/api/files", args)
        assert set(data["files"][0].keys()) == {
            "logical_name",
            "uuid",
            "checksum",
            "file_size",
            "locations",
            "extra",
            "supplemental",
            "meta_modify_date",
        }

        # w/ all-keys = False & keys
        args = {"all-keys": False, "keys": "checksum|file_size"}
        data = r.request_seq("GET", "/api/files", args)
        assert set(data["files"][0].keys()) == {"checksum", "file_size"}

        # w/ just keys
        args = {"keys": "checksum|file_size"}
        data = r.request_seq("GET", "/api/files", args)
        assert set(data["files"][0].keys()) == {"checksum", "file_size"}

    def test_13_files_path_like_args(self) -> None:
        """Test the path-like base/shortcut arguments.

        "logical_name", "directory", "filename", "path", & "path-regex".
        """
        self.start_server()
        token = self.get_token()
        r = RestClient(self.address, token, timeout=1, retries=1)

        metadata_objs = [
            {
                "logical_name": "/foo/bar/baz/bat.txt",
                "checksum": {"sha512": hex("1")},
                "file_size": 1,
                "locations": [{"site": "test", "path": "foo/bar/baz/bat.txt"}],
            },
            {
                "logical_name": "/foo/bar/ham.txt",
                "checksum": {"sha512": hex("2")},
                "file_size": 2,
                "locations": [{"site": "test", "path": "/foo/bar/ham.txt"}],
            },
            {
                "logical_name": "/green/eggs/and/ham.txt",
                "checksum": {"sha512": hex("3")},
                "file_size": 3,
                "locations": [{"site": "test", "path": "/green/eggs/and/ham.txt"}],
            },
            {
                "logical_name": "/john/paul/george/ringo/ham.txt",
                "checksum": {"sha512": hex("4")},
                "file_size": 4,
                "locations": [
                    {"site": "test", "path": "/john/paul/george/ringo/ham.txt"}
                ],
            },
        ]
        for meta in metadata_objs:
            r.request_seq("POST", "/api/files", meta)

        def get_paths(args: Optional[Dict[str, str]] = None) -> List[str]:
            if not args:
                args = {}
            ret = r.request_seq("GET", "/api/files", args)
            print(ret)
            return [f["logical_name"] for f in ret["files"]]

        assert len(get_paths()) == 4
        # logical_name
        assert len(get_paths({"logical_name": "/foo/bar/ham.txt"})) == 1
        # path
        assert len(get_paths({"path": "/green/eggs/and/ham.txt"})) == 1
        # directory
        paths = get_paths({"directory": "/foo/bar"})
        assert set(paths) == {"/foo/bar/ham.txt", "/foo/bar/baz/bat.txt"}
        assert len(get_paths({"directory": "/fo"})) == 0
        # filename
        paths = get_paths({"filename": "ham.txt"})
        assert set(paths) == {
            "/foo/bar/ham.txt",
            "/green/eggs/and/ham.txt",
            "/john/paul/george/ringo/ham.txt",
        }
        assert len(get_paths({"filename": ".txt"})) == 0
        # directory & filename
        paths = get_paths({"directory": "/foo", "filename": "ham.txt"})
        assert paths == ["/foo/bar/ham.txt"]
        # path-regex
        paths = get_paths({"path-regex": r".*george/ringo.*"})
        assert paths == ["/john/paul/george/ringo/ham.txt"]
        assert len(get_paths({"path-regex": r".*"})) == 4

    def test_15_files_auth(self) -> None:
        """Test auth/token; good and bad (403) cases.

        Override/set the `SECRET` environment variable.
        """
        self.start_server(config_override={'SECRET':'secret'})
        token = self.get_token()
        r = RestClient(self.address, token, timeout=1, retries=1)

        metadata = {
            'logical_name': 'blah',
            'checksum': {'sha512':hex('foo bar')},
            'file_size': 1,
            u'locations': [{u'site':u'test',u'path':u'blah.dat'}]
        }
        r2 = RestClient(self.address, 'blah', timeout=1, retries=1)
        with self.assertRaises(Exception) as cm:
            r2.request_seq('POST', '/api/files', metadata)
        _assert_httperror(cm.exception, 403, "Forbidden")

        data = r.request_seq('POST', '/api/files', metadata)
        self.assertIn('_links', data)
        self.assertIn('self', data['_links'])
        self.assertIn('file', data)
        url = data['file']

    def test_16_files_uri(self) -> None:
        """Test changing the MongoDB URI.

        Override/set the `MONGODB_URI` environment variable.
        """
        host = os.environ['TEST_DATABASE_HOST']
        port = os.environ['TEST_DATABASE_PORT']
        uri = f"mongodb://{host}:{port}"

        self.start_server(config_override={'MONGODB_URI': uri})
        token = self.get_token()
        r = RestClient(self.address, token, timeout=1, retries=1)

        metadata = {
            'logical_name': 'blah',
            'checksum': {'sha512':hex('foo bar')},
            'file_size': 1,
            u'locations': [{u'site':u'test',u'path':u'blah.dat'}]
        }
        r2 = RestClient(self.address, 'blah', timeout=1, retries=1)
        with self.assertRaises(Exception) as cm:
            r2.request_seq('POST', '/api/files', metadata)
        _assert_httperror(cm.exception, 403, "Forbidden")

        data = r.request_seq('POST', '/api/files', metadata)
        self.assertIn('_links', data)
        self.assertIn('self', data['_links'])
        self.assertIn('file', data)
        url = data['file']

    def test_20_file(self) -> None:
        """Test POST, GET, PUT, PATCH, and DELETE."""
        self.start_server()
        token = self.get_token()
        r = RestClient(self.address, token, timeout=1, retries=1)

        metadata = {
            u'logical_name': u'blah',
            u'checksum': {u'sha512':hex('foo bar')},
            u'file_size': 1,
            u'locations': [{u'site':u'test',u'path':u'blah.dat'}]
        }
        data = r.request_seq('POST', '/api/files', metadata)

        url = data['file']

        data = r.request_seq('GET', url)
        data.pop('_links')
        data.pop('meta_modify_date')
        data.pop('uuid')
        self.assertDictEqual(metadata, data)

        metadata['test'] = 100

        metadata_cpy = copy.deepcopy(metadata)
        metadata_cpy['uuid'] = 'something else'
        with self.assertRaises(Exception) as cm:
            data = r.request_seq('PUT', url, metadata_cpy)
        _assert_httperror(cm.exception, 400, "Validation Error: forbidden attribute update `uuid`")

        data = r.request_seq('PUT', url, metadata)
        data.pop('_links')
        data.pop('meta_modify_date')
        data.pop('uuid')
        self.assertDictEqual(metadata, data)

        data = r.request_seq('GET', url)
        data.pop('_links')
        data.pop('meta_modify_date')
        data.pop('uuid')
        self.assertDictEqual(metadata, data)

        metadata['test2'] = 200
        data = r.request_seq('PATCH', url, {'test2': 200})
        data.pop('_links')
        data.pop('meta_modify_date')
        data.pop('uuid')
        self.assertDictEqual(metadata, data)

        data = r.request_seq('GET', url)
        data.pop('_links')
        data.pop('meta_modify_date')
        data.pop('uuid')
        self.assertDictEqual(metadata, data)

        data = r.request_seq('DELETE', url)

        # second delete should raise error
        with self.assertRaises(Exception) as cm:
            data = r.request_seq('DELETE', url)
        _assert_httperror(cm.exception, 404, "File uuid not found")

        with self.assertRaises(Exception) as cm:
            data = r.request_seq('POST', url)
        _assert_httperror(cm.exception, 405, "Method Not Allowed")

    def test_21_file_404(self) -> None:
        """Test 404 (File Not Found) cases for GET, PUT, PATCH, and DELETE."""
        self.start_server()
        token = self.get_token()
        r = RestClient(self.address, token, timeout=1, retries=1)

        # Start by putting something in the FC
        metadata: types.Metadata = {
            u'logical_name': u'blah',
            u'checksum': {u'sha512': hex('foo bar')},
            u'file_size': 1,
            u'locations': [{u'site': u'test', u'path': u'blah.dat'}]
        }
        r.request_seq('POST', '/api/files', metadata)

        metadata_404 = copy.deepcopy(metadata)
        metadata_404['uuid'] = 'n0t-a-R3al-Uu1d'

        # GET
        with self.assertRaises(Exception) as cm:
            r.request_seq('GET', '/api/files/' + metadata_404['uuid'])
        _assert_httperror(cm.exception, 404, "File uuid not found")

        # PUT
        with self.assertRaises(Exception) as cm:
            r.request_seq('PUT', '/api/files/' + metadata_404['uuid'], metadata_404)
        _assert_httperror(cm.exception, 404, "File uuid not found")

        # PATCH
        with self.assertRaises(Exception) as cm:
            r.request_seq('PATCH', '/api/files/' + metadata_404['uuid'], metadata_404)
        _assert_httperror(cm.exception, 404, "File uuid not found")

        # DELETE
        with self.assertRaises(Exception) as cm:
            r.request_seq('DELETE', '/api/files/' + metadata_404['uuid'])
        _assert_httperror(cm.exception, 404, "File uuid not found")

    def test_30_archive(self) -> None:
        """Test GET w/ query arg: `locations.archive`."""
        self.start_server()
        token = self.get_token()
        r = RestClient(self.address, token, timeout=1, retries=1)

        metadata = {
            u'logical_name': u'blah',
            u'checksum': {u'sha512':hex('foo bar')},
            u'file_size': 1,
            u'locations': [{u'site':u'test',u'path':u'blah.dat'}]
        }
        metadata2 = {
            u'logical_name': u'blah2',
            u'checksum': {u'sha512':hex('foo bar baz')},
            u'file_size': 2,
            u'locations': [{u'site':u'test',u'path':u'blah.dat',u'archive':True}]
        }
        data = r.request_seq('POST', '/api/files', metadata)
        url = data['file']
        uuid = url.split('/')[-1]
        data = r.request_seq('POST', '/api/files', metadata2)
        url2 = data['file']
        uuid2 = url2.split('/')[-1]

        data = r.request_seq('GET', '/api/files')
        self.assertIn('_links', data)
        self.assertIn('self', data['_links'])
        self.assertIn('files', data)
        self.assertEqual(len(data['files']), 1)
        self.assertTrue(any(uuid == f['uuid'] for f in data['files']))
        self.assertFalse(any(uuid2 == f['uuid'] for f in data['files']))

        data = r.request_seq('GET', '/api/files', {'query':json_encode({'locations.archive':True})})
        self.assertIn('_links', data)
        self.assertIn('self', data['_links'])
        self.assertIn('files', data)
        self.assertEqual(len(data['files']), 1)
        self.assertFalse(any(uuid == f['uuid'] for f in data['files']))
        self.assertTrue(any(uuid2 == f['uuid'] for f in data['files']))

<<<<<<< HEAD
    def test_40_simple_query(self) -> None:
        """Test GET w/ shortcut-metadata query args."""
=======
        data = r.request_seq('GET', '/api/files', {'query':json_encode({'locations.archive':False})})
        self.assertIn('_links', data)
        self.assertIn('self', data['_links'])
        self.assertIn('files', data)
        self.assertEqual(len(data['files']), 0)

        metadata3 = {
            u'logical_name': u'blah3',
            u'checksum': {u'sha512':hex('1234')},
            u'file_size': 3,
            u'locations': [{u'site':u'test',u'path':u'blah.dat',u'archive':False}]
        }
        data = r.request_seq('POST', '/api/files', metadata3)
        url3 = data['file']
        uid3 = url3.split('/')[-1]

        data = r.request_seq('GET', '/api/files', {'query':json_encode({'locations.archive':False})})
        self.assertIn('_links', data)
        self.assertIn('self', data['_links'])
        self.assertIn('files', data)
        self.assertEqual(len(data['files']), 1)
        self.assertFalse(any(uid == f['uuid'] for f in data['files']))
        self.assertFalse(any(uid2 == f['uuid'] for f in data['files']))
        self.assertTrue(any(uid3 == f['uuid'] for f in data['files']))

    def test_40_simple_query(self):
>>>>>>> 4483be7e
        self.start_server()
        token = self.get_token()
        r = RestClient(self.address, token, timeout=1, retries=1)

        metadata = {
            u'logical_name': u'blah',
            u'checksum': {u'sha512': hex('foo bar')},
            u'file_size': 1,
            u'locations': [{u'site': u'test', u'path': u'blah.dat'}],
            u'processing_level': u'level2',
            u'run': {
                u'run_number': 12345,
                u'first_event': 345,
                u'last_event': 456,
            },
            u'iceprod': {
                u'dataset': 23453,
            },
            u'offline_processing_metadata': {
                u'season': 2017,
            },
        }
        metadata2 = {
            u'logical_name': u'blah2',
            u'checksum': {u'sha512': hex('foo bar baz')},
            u'file_size': 2,
            u'locations': [{u'site': u'test', u'path': u'blah2.dat'}],
            u'processing_level': u'level2',
            u'run': {
                r'run_number': 12356,
                u'first_event': 578,
                u'last_event': 698,
            },
            u'iceprod': {
                u'dataset': 23454,
            },
            u'offline_processing_metadata': {
                u'season': 2017,
            },
        }
        data = r.request_seq('POST', '/api/files', metadata)
        url = data['file']
        uuid = url.split('/')[-1]
        data = r.request_seq('POST', '/api/files', metadata2)
        url2 = data['file']
        uuid2 = url2.split('/')[-1]

        data = r.request_seq('GET', '/api/files')
        self.assertIn('_links', data)
        self.assertIn('self', data['_links'])
        self.assertIn('files', data)
        self.assertEqual(len(data['files']), 2)
        self.assertTrue(any(uuid == f['uuid'] for f in data['files']))
        self.assertTrue(any(uuid2 == f['uuid'] for f in data['files']))

        data = r.request_seq('GET', '/api/files', {'processing_level':'level2'})
        self.assertIn('_links', data)
        self.assertIn('self', data['_links'])
        self.assertIn('files', data)
        self.assertEqual(len(data['files']), 2)
        self.assertTrue(any(uuid == f['uuid'] for f in data['files']))
        self.assertTrue(any(uuid2 == f['uuid'] for f in data['files']))

        data = r.request_seq('GET', '/api/files', {'run_number':12345})
        self.assertIn('_links', data)
        self.assertIn('self', data['_links'])
        self.assertIn('files', data)
        self.assertEqual(len(data['files']), 1)
        self.assertTrue(any(uuid == f['uuid'] for f in data['files']))
        self.assertFalse(any(uuid2 == f['uuid'] for f in data['files']))

        data = r.request_seq('GET', '/api/files', {'dataset':23454})
        self.assertIn('_links', data)
        self.assertIn('self', data['_links'])
        self.assertIn('files', data)
        self.assertEqual(len(data['files']), 1)
        self.assertFalse(any(uuid == f['uuid'] for f in data['files']))
        self.assertTrue(any(uuid2 == f['uuid'] for f in data['files']))

        data = r.request_seq('GET', '/api/files', {'event_id':400})
        self.assertIn('_links', data)
        self.assertIn('self', data['_links'])
        self.assertIn('files', data)
        self.assertEqual(len(data['files']), 1)
        self.assertTrue(any(uuid == f['uuid'] for f in data['files']))
        self.assertFalse(any(uuid2 == f['uuid'] for f in data['files']))

        data = r.request_seq('GET', '/api/files', {'season':2017})
        self.assertIn('_links', data)
        self.assertIn('self', data['_links'])
        self.assertIn('files', data)
        self.assertEqual(len(data['files']), 2)
        self.assertTrue(any(uuid == f['uuid'] for f in data['files']))
        self.assertTrue(any(uuid2 == f['uuid'] for f in data['files']))

        data = r.request_seq('GET', '/api/files', {'event_id':400, 'keys':'|'.join(['checksum','file_size','uuid'])})
        self.assertIn('_links', data)
        self.assertIn('self', data['_links'])
        self.assertIn('files', data)
        self.assertEqual(len(data['files']), 1)
        self.assertTrue(any(uuid == f['uuid'] for f in data['files']))
        self.assertFalse(any(uuid2 == f['uuid'] for f in data['files']))
        self.assertIn('checksum', data['files'][0])
        self.assertIn('file_size', data['files'][0])

    def test_41_simple_query(self) -> None:
        """Test the limit and start parameters."""
        self.start_server()
        token = self.get_token()
        r = RestClient(self.address, token, timeout=1, retries=1)

        # Populate FC
        for i in range(100):
            metadata = {
                'logical_name': f'/foo/bar/{i}.dat',
                'checksum': {'sha512': hex(f'foo bar {i}')},
                'file_size': 3 * i,
                u'locations': [{u'site': u'WIPAC', u'path': f'/foo/bar/{i}.dat'}]
            }
            r.request_seq('POST', '/api/files', metadata)

        # Some Legal Corner Cases
        assert len(r.request_seq('GET', '/api/files')['files']) == 100
        assert len(r.request_seq('GET', '/api/files', {'limit': 300})['files']) == 100
        assert not r.request_seq('GET', '/api/files', {'start': 300})['files']
        assert len(r.request_seq('GET', '/api/files', {'start': 99})['files']) == 1
        assert len(r.request_seq('GET', '/api/files', {'start': None})['files']) == 100
        assert len(r.request_seq('GET', '/api/files', {'limit': None})['files']) == 100

        # Normal Usage
        limit = 3
        received = []
        for i in itertools.count():
            start = i * limit
            print(f"{i=} {start=} {limit=}")
            res = r.request_seq('GET', '/api/files', {'start': start, 'limit': limit})

            # normal query batch
            if i < (100 // limit):
                assert len(res['files']) == limit
            # penultimate query batch
            elif i == (100 // limit):
                assert len(res['files']) == (100 % limit)
            # final query batch, AKA nothing more
            else:
                assert not res['files']
                break

            assert not any(f in received for f in res['files'])
            received.extend(res['files'])
        assert len(received) == 100

        # Some Error Cases
        for err in [{'start': -7}, {'limit': 0}, {'limit': -12}]:
            with self.assertRaises(requests.exceptions.HTTPError) as cm:
                r.request_seq('GET', '/api/files', err)
            _assert_httperror(cm.exception, 400, 'Invalid query parameter(s)')

    def test_50_post_files_unique_logical_name(self) -> None:
        """Test that logical_name is unique when creating a new file."""
        self.start_server()
        token = self.get_token()
        r = RestClient(self.address, token, timeout=1, retries=1)

        # define the file to be created
        metadata = {
            'logical_name': '/blah/data/exp/IceCube/blah.dat',
            'checksum': {'sha512': hex('foo bar')},
            'file_size': 1,
            u'locations': [{u'site': u'WIPAC', u'path': u'/blah/data/exp/IceCube/blah.dat'}]
        }

        # create the file the first time; should be OK
        data = r.request_seq('POST', '/api/files', metadata)
        self.assertIn('_links', data)
        self.assertIn('self', data['_links'])
        self.assertIn('file', data)
        url = data['file']
        uuid = url.split('/')[-1]

        # check that the file was created properly
        data = r.request_seq('GET', '/api/files')
        self.assertIn('_links', data)
        self.assertIn('self', data['_links'])
        self.assertIn('files', data)
        self.assertEqual(len(data['files']), 1)
        self.assertTrue(any(uuid == f['uuid'] for f in data['files']))

        # create the file the second time; should NOT be OK
        with self.assertRaises(Exception) as cm:
            data = r.request_seq('POST', '/api/files', metadata)
        _assert_httperror(
            cm.exception,
            409,
            f"Conflict with existing file (logical_name already exists `{metadata['logical_name']}`)"
        )

        # check that the second file was not created
        data = r.request_seq('GET', '/api/files')
        self.assertIn('_links', data)
        self.assertIn('self', data['_links'])
        self.assertIn('files', data)
        self.assertEqual(len(data['files']), 1)
        self.assertTrue(any(uuid == f['uuid'] for f in data['files']))

    def test_51_put_files_uuid_unique_logical_name(self) -> None:
        """Test that logical_name is unique when replacing a file."""
        self.start_server()
        token = self.get_token()
        r = RestClient(self.address, token, timeout=1, retries=1)

        # define the files to be created
        metadata = {
            'logical_name': '/blah/data/exp/IceCube/blah.dat',
            'checksum': {'sha512': hex('foo bar')},
            'file_size': 1,
            u'locations': [{u'site': u'WIPAC', u'path': u'/blah/data/exp/IceCube/blah.dat'}]
        }
        metadata2 = {
            'logical_name': '/blah/data/exp/IceCube/blah2.dat',
            'checksum': {'sha512': hex('foo bar')},
            'file_size': 1,
            u'locations': [{u'site': u'WIPAC', u'path': u'/blah/data/exp/IceCube/blah2.dat'}]
        }

        # create the first file; should be OK
        data = r.request_seq('POST', '/api/files', metadata)
        self.assertIn('_links', data)
        self.assertIn('self', data['_links'])
        self.assertIn('file', data)
        url = data['file']
        uuid = url.split('/')[-1]

        # create the second file; should be OK
        data = r.request_seq('POST', '/api/files', metadata2)
        self.assertIn('_links', data)
        self.assertIn('self', data['_links'])
        self.assertIn('file', data)

        # try to replace the first file with a copy of the second; should NOT be OK
        with self.assertRaises(Exception) as cm:
            r.request_seq('PUT', '/api/files/' + uuid, metadata2)
        _assert_httperror(
            cm.exception,
            409,
            f"Conflict with existing file (logical_name already exists `{metadata2['logical_name']}`)"
        )

    def test_52_put_files_uuid_replace_logical_name(self) -> None:
        """Test that a file can replace with the same logical_name."""
        self.start_server()
        token = self.get_token()
        r = RestClient(self.address, token, timeout=1, retries=1)

        # define the files to be created
        metadata = {
            'logical_name': '/blah/data/exp/IceCube/blah.dat',
            'checksum': {'sha512': hex('foo bar')},
            'file_size': 1,
            u'locations': [{u'site': u'WIPAC', u'path': u'/blah/data/exp/IceCube/blah.dat'}]
        }
        metadata2 = {
            'logical_name': '/blah/data/exp/IceCube/blah.dat',
            'checksum': {'sha512': hex('foo bar2')},
            'file_size': 2,
            u'locations': [{u'site': u'WIPAC', u'path': u'/blah/data/exp/IceCube/blah.dat'}]
        }

        # create the first file; should be OK
        data = r.request_seq('POST', '/api/files', metadata)
        self.assertIn('_links', data)
        self.assertIn('self', data['_links'])
        self.assertIn('file', data)
        url = data['file']
        uuid = url.split('/')[-1]

        # try to replace the first file with the second; should be OK
        data = r.request_seq('PUT', '/api/files/' + uuid, metadata2)
        self.assertIn('_links', data)
        self.assertIn('self', data['_links'])
        self.assertIn('logical_name', data)

    def test_53_patch_files_uuid_unique_logical_name(self) -> None:
        """Test that logical_name is unique when updating a file."""
        self.start_server()
        token = self.get_token()
        r = RestClient(self.address, token, timeout=1, retries=1)

        # define the files to be created
        metadata = {
            'logical_name': '/blah/data/exp/IceCube/blah.dat',
            'checksum': {'sha512': hex('foo bar')},
            'file_size': 1,
            u'locations': [{u'site': u'WIPAC', u'path': u'/blah/data/exp/IceCube/blah.dat'}]
        }
        metadata2 = {
            'logical_name': '/blah/data/exp/IceCube/blah2.dat',
            'checksum': {'sha512': hex('foo bar')},
            'file_size': 1,
            u'locations': [{u'site': u'WIPAC', u'path': u'/blah/data/exp/IceCube/blah2.dat'}]
        }

        # this is a PATCH to metadata; steps on metadata2's logical_name
        patch1 = {
            'logical_name': '/blah/data/exp/IceCube/blah2.dat',
            'checksum': {'sha512': hex('foo bar2')},
            'file_size': 2,
            u'locations': [{u'site': u'WIPAC', u'path': u'/blah/data/exp/IceCube/blah2.dat'}]
        }

        # create the first file; should be OK
        data = r.request_seq('POST', '/api/files', metadata)
        self.assertIn('_links', data)
        self.assertIn('self', data['_links'])
        self.assertIn('file', data)
        url = data['file']
        uuid = url.split('/')[-1]

        # create the second file; should be OK
        data = r.request_seq('POST', '/api/files', metadata2)
        self.assertIn('_links', data)
        self.assertIn('self', data['_links'])
        self.assertIn('file', data)

        # try to update the first file with a patch; should NOT be OK
        with self.assertRaises(Exception) as cm:
            r.request_seq('PATCH', '/api/files/' + uuid, patch1)
        _assert_httperror(
            cm.exception,
            409,
            f"Conflict with existing file (logical_name already exists `{metadata2['logical_name']}`)"
        )

    def test_54_patch_files_uuid_replace_logical_name(self) -> None:
        """Test that a file can be updated with the same logical_name."""
        self.start_server()
        token = self.get_token()
        r = RestClient(self.address, token, timeout=1, retries=1)

        # define the file to be created
        metadata = {
            'logical_name': '/blah/data/exp/IceCube/blah.dat',
            'checksum': {'sha512': hex('foo bar')},
            'file_size': 1,
            u'locations': [{u'site': u'WIPAC', u'path': u'/blah/data/exp/IceCube/blah.dat'}]
        }

        # this is a PATCH to metadata; matches the old logical_name
        patch1 = {
            'logical_name': '/blah/data/exp/IceCube/blah.dat',
            'checksum': {'sha512': hex('foo bar2')},
            'file_size': 2,
            u'locations': [{u'site': u'WIPAC', u'path': u'/blah/data/exp/IceCube/blah.dat'}]
        }

        # create the file; should be OK
        data = r.request_seq('POST', '/api/files', metadata)
        self.assertIn('_links', data)
        self.assertIn('self', data['_links'])
        self.assertIn('file', data)
        url = data['file']
        uuid = url.split('/')[-1]

        # try to update the file with a patch; should be OK
        data = r.request_seq('PATCH', '/api/files/' + uuid, patch1)
        self.assertIn('_links', data)
        self.assertIn('self', data['_links'])
        self.assertIn('logical_name', data)

    def test_55_post_files_unique_locations(self) -> None:
        """Test that locations is unique when creating a new file."""
        self.start_server()
        token = self.get_token()
        r = RestClient(self.address, token, timeout=1, retries=1)

        # define the files to be created
        metadata = {
            'logical_name': '/blah/data/exp/IceCube/blah.dat',
            'checksum': {'sha512': hex('foo bar')},
            'file_size': 1,
            u'locations': [{u'site': u'WIPAC', u'path': u'/blah/data/exp/IceCube/blah.dat'}]
        }
        metadata2 = {
            'logical_name': '/blah/data/exp/IceCube/blah2.dat',
            'checksum': {'sha512': hex('foo bar2')},
            'file_size': 2,
            u'locations': [{u'site': u'WIPAC', u'path': u'/blah/data/exp/IceCube/blah.dat'}]
        }

        # create the first file; should be OK
        data = r.request_seq('POST', '/api/files', metadata)
        self.assertIn('_links', data)
        self.assertIn('self', data['_links'])
        self.assertIn('file', data)
        url = data['file']
        uuid = url.split('/')[-1]

        # check that the file was created properly
        data = r.request_seq('GET', '/api/files')
        self.assertIn('_links', data)
        self.assertIn('self', data['_links'])
        self.assertIn('files', data)
        self.assertEqual(len(data['files']), 1)
        self.assertTrue(any(uuid == f['uuid'] for f in data['files']))

        # create the second file; should NOT be OK
        with self.assertRaises(Exception) as cm:
            r.request_seq('POST', '/api/files', metadata2)
        _assert_httperror(
            cm.exception,
            409,
            f"Conflict with existing file (location already exists `{metadata['logical_name']}`)"
        )

    def test_56_put_files_uuid_unique_locations(self) -> None:
        """Test that locations is unique when replacing a file."""
        self.start_server()
        token = self.get_token()
        r = RestClient(self.address, token, timeout=1, retries=1)

        # define the files to be created
        metadata = {
            'logical_name': '/blah/data/exp/IceCube/blah.dat',
            'checksum': {'sha512': hex('foo bar')},
            'file_size': 1,
            u'locations': [{u'site': u'WIPAC', u'path': u'/blah/data/exp/IceCube/blah.dat'}]
        }
        metadata2 = {
            'logical_name': '/blah/data/exp/IceCube/blah2.dat',
            'checksum': {'sha512': hex('foo bar2')},
            'file_size': 2,
            u'locations': [{u'site': u'WIPAC', u'path': u'/blah/data/exp/IceCube/blah2.dat'}]
        }
        replace1 = {
            'logical_name': '/blah/data/exp/IceCube/blah.dat',
            'checksum': {'sha512': hex('foo bar2')},
            'file_size': 2,
            u'locations': [{u'site': u'WIPAC', u'path': u'/blah/data/exp/IceCube/blah2.dat'}]
        }

        # create the first file; should be OK
        data = r.request_seq('POST', '/api/files', metadata)
        self.assertIn('_links', data)
        self.assertIn('self', data['_links'])
        self.assertIn('file', data)
        url = data['file']
        uuid = url.split('/')[-1]

        # create the second file; should be OK
        data = r.request_seq('POST', '/api/files', metadata2)
        self.assertIn('_links', data)
        self.assertIn('self', data['_links'])
        self.assertIn('file', data)

        # try to replace the first file with a location collision with the second; should NOT be OK
        with self.assertRaises(Exception) as cm:
            r.request_seq('PUT', '/api/files/' + uuid, replace1)
        _assert_httperror(
            cm.exception,
            409,
            f"Conflict with existing file (location already exists `{metadata2['logical_name']}`)"
        )

    def test_57_put_files_uuid_replace_locations(self) -> None:
        """Test that a file can replace with the same location."""
        self.start_server()
        token = self.get_token()
        r = RestClient(self.address, token, timeout=1, retries=1)

        # define the files to be created
        metadata = {
            'logical_name': '/blah/data/exp/IceCube/blah.dat',
            'checksum': {'sha512': hex('foo bar')},
            'file_size': 1,
            u'locations': [{u'site': u'WIPAC', u'path': u'/blah/data/exp/IceCube/blah.dat'}]
        }
        metadata2 = {
            'logical_name': '/blah/data/exp/IceCube/blah.dat',
            'checksum': {'sha512': hex('foo bar2')},
            'file_size': 2,
            u'locations': [{u'site': u'WIPAC', u'path': u'/blah/data/exp/IceCube/blah.dat'}]
        }

        # create the first file; should be OK
        data = r.request_seq('POST', '/api/files', metadata)
        self.assertIn('_links', data)
        self.assertIn('self', data['_links'])
        self.assertIn('file', data)
        url = data['file']
        uuid = url.split('/')[-1]

        # try to replace the first file with the second; should be OK
        data = r.request_seq('PUT', '/api/files/'+uuid, metadata2)
        self.assertIn('_links', data)
        self.assertIn('self', data['_links'])
        self.assertIn('logical_name', data)

    def test_58_patch_files_uuid_unique_locations(self) -> None:
        """Test that locations is unique when updating a file."""
        self.start_server()
        token = self.get_token()
        r = RestClient(self.address, token, timeout=1, retries=1)

        # define the files to be created
        metadata = {
            'logical_name': '/blah/data/exp/IceCube/blah.dat',
            'checksum': {'sha512': hex('foo bar')},
            'file_size': 1,
            u'locations': [{u'site': u'WIPAC', u'path': u'/blah/data/exp/IceCube/blah.dat'}]
        }
        metadata2 = {
            'logical_name': '/blah/data/exp/IceCube/blah2.dat',
            'checksum': {'sha512': hex('foo bar')},
            'file_size': 1,
            u'locations': [{u'site': u'WIPAC', u'path': u'/blah/data/exp/IceCube/blah2.dat'}]
        }

        # this is a PATCH to metadata; steps on metadata2's location
        patch1 = {
            'logical_name': '/blah/data/exp/IceCube/blah.dat',
            'checksum': {'sha512': hex('foo bar2')},
            'file_size': 2,
            u'locations': [{u'site': u'WIPAC', u'path': u'/blah/data/exp/IceCube/blah2.dat'}]
        }

        # create the first file; should be OK
        data = r.request_seq('POST', '/api/files', metadata)
        self.assertIn('_links', data)
        self.assertIn('self', data['_links'])
        self.assertIn('file', data)
        url = data['file']
        uuid = url.split('/')[-1]

        # create the second file; should be OK
        data = r.request_seq('POST', '/api/files', metadata2)
        self.assertIn('_links', data)
        self.assertIn('self', data['_links'])
        self.assertIn('file', data)

        # try to update the first file with a patch; should NOT be OK
        with self.assertRaises(Exception) as cm:
            r.request_seq('PATCH', '/api/files/' + uuid, patch1)
        _assert_httperror(
            cm.exception,
            409,
            f"Conflict with existing file (location already exists `{metadata2['logical_name']}`)"
        )

    def test_59_patch_files_uuid_replace_locations(self) -> None:
        """Test that a file can be updated with the same location."""
        self.start_server()
        token = self.get_token()
        r = RestClient(self.address, token, timeout=1, retries=1)

        # define the file to be created
        metadata = {
            'logical_name': '/blah/data/exp/IceCube/blah.dat',
            'checksum': {'sha512': hex('foo bar')},
            'file_size': 1,
            u'locations': [{u'site': u'WIPAC', u'path': u'/blah/data/exp/IceCube/blah.dat'}]
        }

        # this is a PATCH to metadata; matches the old location
        patch1 = {
            'logical_name': '/blah/data/exp/IceCube/blah2.dat',
            'checksum': {'sha512': hex('foo bar2')},
            'file_size': 2,
            u'locations': [{u'site': u'WIPAC', u'path': u'/blah/data/exp/IceCube/blah.dat'}]
        }

        # create the file; should be OK
        data = r.request_seq('POST', '/api/files', metadata)
        self.assertIn('_links', data)
        self.assertIn('self', data['_links'])
        self.assertIn('file', data)
        url = data['file']
        uuid = url.split('/')[-1]

        # try to update the file with a patch; should be OK
        data = r.request_seq('PATCH', '/api/files/' + uuid, patch1)
        self.assertIn('_links', data)
        self.assertIn('self', data['_links'])
        self.assertIn('logical_name', data)
        self.assertIn('locations', data)

    def test_60_post_files_locations_1xN(self) -> None:
        """Test locations uniqueness under 1xN multiplicity."""
        self.start_server()
        token = self.get_token()
        r = RestClient(self.address, token, timeout=1, retries=1)

        # define the locations to be tested
        loc1a = {'site': 'WIPAC', 'path': '/data/test/exp/IceCube/foo.dat'}
        loc1b = {'site': 'DESY', 'path': '/data/test/exp/IceCube/foo.dat'}
        loc1c = {'site': 'NERSC', 'path': '/data/test/exp/IceCube/foo.dat'}
        loc1d = {'site': 'OSG', 'path': '/data/test/exp/IceCube/foo.dat'}
        locs3a = [loc1a, loc1b, loc1c]
        locs3b = [loc1b, loc1c, loc1d]
        locs3c = [loc1a, loc1b, loc1d]

        # define the files to be created
        metadata = {
            'logical_name': '/blah/data/exp/IceCube/blah.dat',
            'checksum': {'sha512': hex('foo bar')},
            'file_size': 1,
            u'locations': [loc1a]
        }
        metadata2 = {
            'logical_name': '/blah/data/exp/IceCube/blah2.dat',
            'checksum': {'sha512': hex('foo bar2')},
            'file_size': 2,
            u'locations': locs3a
        }

        # create the first file; should be OK
        data = r.request_seq('POST', '/api/files', metadata)
        self.assertIn('_links', data)
        self.assertIn('self', data['_links'])
        self.assertIn('file', data)
        url = data['file']
        uuid = url.split('/')[-1]

        # check that the file was created properly
        data = r.request_seq('GET', '/api/files')
        self.assertIn('_links', data)
        self.assertIn('self', data['_links'])
        self.assertIn('files', data)
        self.assertEqual(len(data['files']), 1)
        self.assertTrue(any(uuid == f['uuid'] for f in data['files']))

        # create the second file; should NOT be OK
        with self.assertRaises(Exception) as cm:
            r.request_seq('POST', '/api/files', metadata2)
        _assert_httperror(
            cm.exception,
            409,
            "Conflict with existing file (location already exists `/data/test/exp/IceCube/foo.dat`)"
        )

    def test_61_post_files_locations_Nx1(self) -> None:
        """Test locations uniqueness under Nx1 multiplicity."""
        self.start_server()
        token = self.get_token()
        r = RestClient(self.address, token, timeout=1, retries=1)

        # define the locations to be tested
        loc1a = {'site': 'WIPAC', 'path': '/data/test/exp/IceCube/foo.dat'}
        loc1b = {'site': 'DESY', 'path': '/data/test/exp/IceCube/foo.dat'}
        loc1c = {'site': 'NERSC', 'path': '/data/test/exp/IceCube/foo.dat'}
        loc1d = {'site': 'OSG', 'path': '/data/test/exp/IceCube/foo.dat'}
        locs3a = [loc1a, loc1b, loc1c]
        locs3b = [loc1b, loc1c, loc1d]
        locs3c = [loc1a, loc1b, loc1d]

        # define the files to be created
        metadata = {
            'logical_name': '/blah/data/exp/IceCube/blah.dat',
            'checksum': {'sha512': hex('foo bar')},
            'file_size': 1,
            u'locations': locs3b
        }
        metadata2 = {
            'logical_name': '/blah/data/exp/IceCube/blah2.dat',
            'checksum': {'sha512': hex('foo bar2')},
            'file_size': 2,
            u'locations': [loc1c]
        }

        # create the first file; should be OK
        data = r.request_seq('POST', '/api/files', metadata)
        self.assertIn('_links', data)
        self.assertIn('self', data['_links'])
        self.assertIn('file', data)
        url = data['file']
        uuid = url.split('/')[-1]

        # check that the file was created properly
        data = r.request_seq('GET', '/api/files')
        self.assertIn('_links', data)
        self.assertIn('self', data['_links'])
        self.assertIn('files', data)
        self.assertEqual(len(data['files']), 1)
        self.assertTrue(any(uuid == f['uuid'] for f in data['files']))

        # check that the file was created properly, part deux
        data = r.request_seq('GET', '/api/files/' + uuid)

        # create the second file; should NOT be OK
        with self.assertRaises(Exception) as cm:
            r.request_seq('POST', '/api/files', metadata2)
        _assert_httperror(
            cm.exception,
            409,
            "Conflict with existing file (location already exists `/data/test/exp/IceCube/foo.dat`)"
        )

    def test_62_post_files_locations_NxN(self) -> None:
        """Test locations uniqueness under NxN multiplicity."""
        self.start_server()
        token = self.get_token()
        r = RestClient(self.address, token, timeout=1, retries=1)

        # define the locations to be tested
        loc1a = {'site': 'WIPAC', 'path': '/data/test/exp/IceCube/foo.dat'}
        loc1b = {'site': 'DESY', 'path': '/data/test/exp/IceCube/foo.dat'}
        loc1c = {'site': 'NERSC', 'path': '/data/test/exp/IceCube/foo.dat'}
        loc1d = {'site': 'OSG', 'path': '/data/test/exp/IceCube/foo.dat'}
        locs3a = [loc1a, loc1b, loc1c]
        locs3b = [loc1b, loc1c, loc1d]
        locs3c = [loc1a, loc1b, loc1d]

        # define the files to be created
        metadata = {
            'logical_name': '/blah/data/exp/IceCube/blah.dat',
            'checksum': {'sha512': hex('foo bar')},
            'file_size': 1,
            u'locations': locs3a
        }
        metadata2 = {
            'logical_name': '/blah/data/exp/IceCube/blah2.dat',
            'checksum': {'sha512': hex('foo bar2')},
            'file_size': 2,
            u'locations': locs3c
        }

        # create the first file; should be OK
        data = r.request_seq('POST', '/api/files', metadata)
        self.assertIn('_links', data)
        self.assertIn('self', data['_links'])
        self.assertIn('file', data)
        url = data['file']
        uuid = url.split('/')[-1]

        # check that the file was created properly
        data = r.request_seq('GET', '/api/files')
        self.assertIn('_links', data)
        self.assertIn('self', data['_links'])
        self.assertIn('files', data)
        self.assertEqual(len(data['files']), 1)
        self.assertTrue(any(uuid == f['uuid'] for f in data['files']))

        # check that the file was created properly, part deux
        data = r.request_seq('GET', '/api/files/' + uuid)

        # create the second file; should NOT be OK
        with self.assertRaises(Exception) as cm:
            r.request_seq('POST', '/api/files', metadata2)
        _assert_httperror(
            cm.exception,
            409,
            "Conflict with existing file (location already exists `/data/test/exp/IceCube/foo.dat`)"
        )

    def test_63_put_files_uuid_locations_1xN(self) -> None:
        """Test locations uniqueness under 1xN multiplicity."""
        self.start_server()
        token = self.get_token()
        r = RestClient(self.address, token, timeout=1, retries=1)

        # define the locations to be tested
        loc1a = {'site': 'WIPAC', 'path': '/data/test/exp/IceCube/foo.dat'}
        loc1b = {'site': 'DESY', 'path': '/data/test/exp/IceCube/foo.dat'}
        loc1c = {'site': 'NERSC', 'path': '/data/test/exp/IceCube/foo.dat'}
        loc1d = {'site': 'OSG', 'path': '/data/test/exp/IceCube/foo.dat'}
        locs3a = [loc1a, loc1b, loc1c]
        locs3b = [loc1b, loc1c, loc1d]
        locs3c = [loc1a, loc1b, loc1d]

        # define the files to be created
        metadata = {
            'logical_name': '/blah/data/exp/IceCube/blah.dat',
            'checksum': {'sha512': hex('foo bar')},
            'file_size': 1,
            u'locations': [loc1a]
        }
        metadata2 = {
            'logical_name': '/blah/data/exp/IceCube/blah2.dat',
            'checksum': {'sha512': hex('foo bar2')},
            'file_size': 2,
            u'locations': [loc1b]
        }
        replace1 = {
            'logical_name': '/blah/data/exp/IceCube/blah.dat',
            'checksum': {'sha512': hex('foo bar2')},
            'file_size': 2,
            u'locations': locs3c
        }

        # create the first file; should be OK
        data = r.request_seq('POST', '/api/files', metadata)
        self.assertIn('_links', data)
        self.assertIn('self', data['_links'])
        self.assertIn('file', data)
        url = data['file']
        uuid = url.split('/')[-1]

        # create the second file; should be OK
        data = r.request_seq('POST', '/api/files', metadata2)
        self.assertIn('_links', data)
        self.assertIn('self', data['_links'])
        self.assertIn('file', data)

        # try to replace the first file with a location collision with the second; should NOT be OK
        with self.assertRaises(Exception) as cm:
            r.request_seq('PUT', '/api/files/' + uuid, replace1)
        _assert_httperror(
            cm.exception,
            409,
            "Conflict with existing file (location already exists `/data/test/exp/IceCube/foo.dat`)"
        )

    def test_64_put_files_uuid_locations_Nx1(self) -> None:
        """Test locations uniqueness under Nx1 multiplicity."""
        self.start_server()
        token = self.get_token()
        r = RestClient(self.address, token, timeout=1, retries=1)

        # define the locations to be tested
        loc1a = {'site': 'WIPAC', 'path': '/data/test/exp/IceCube/foo.dat'}
        loc1b = {'site': 'DESY', 'path': '/data/test/exp/IceCube/foo.dat'}
        loc1c = {'site': 'NERSC', 'path': '/data/test/exp/IceCube/foo.dat'}
        loc1d = {'site': 'OSG', 'path': '/data/test/exp/IceCube/foo.dat'}
        locs3a = [loc1a, loc1b, loc1c]
        locs3b = [loc1b, loc1c, loc1d]
        locs3c = [loc1a, loc1b, loc1d]

        # define the files to be created
        metadata = {
            'logical_name': '/blah/data/exp/IceCube/blah.dat',
            'checksum': {'sha512': hex('foo bar')},
            'file_size': 1,
            u'locations': [loc1d]
        }
        metadata2 = {
            'logical_name': '/blah/data/exp/IceCube/blah2.dat',
            'checksum': {'sha512': hex('foo bar2')},
            'file_size': 2,
            u'locations': locs3a
        }
        replace1 = {
            'logical_name': '/blah/data/exp/IceCube/blah.dat',
            'checksum': {'sha512': hex('foo bar2')},
            'file_size': 2,
            u'locations': [loc1a]
        }

        # create the first file; should be OK
        data = r.request_seq('POST', '/api/files', metadata)
        self.assertIn('_links', data)
        self.assertIn('self', data['_links'])
        self.assertIn('file', data)
        url = data['file']
        uuid = url.split('/')[-1]

        # create the second file; should be OK
        data = r.request_seq('POST', '/api/files', metadata2)
        self.assertIn('_links', data)
        self.assertIn('self', data['_links'])
        self.assertIn('file', data)

        # try to replace the first file with a location collision with the second; should NOT be OK
        with self.assertRaises(Exception) as cm:
            r.request_seq('PUT', '/api/files/' + uuid, replace1)
        _assert_httperror(
            cm.exception,
            409,
            "Conflict with existing file (location already exists `/data/test/exp/IceCube/foo.dat`)"
        )

    def test_65_put_files_uuid_locations_NxN(self) -> None:
        """Test locations uniqueness under NxN multiplicity."""
        self.start_server()
        token = self.get_token()
        r = RestClient(self.address, token, timeout=1, retries=1)

        # define the locations to be tested
        loc1a = {'site': 'WIPAC', 'path': '/data/test/exp/IceCube/foo.dat'}
        loc1b = {'site': 'DESY', 'path': '/data/test/exp/IceCube/foo.dat'}
        loc1c = {'site': 'NERSC', 'path': '/data/test/exp/IceCube/foo.dat'}
        loc1d = {'site': 'OSG', 'path': '/data/test/exp/IceCube/foo.dat'}
        locs3a = [loc1a, loc1b, loc1c]
        locs3b = [loc1b, loc1c, loc1d]
        locs3c = [loc1a, loc1b, loc1d]

        # define the files to be created
        metadata = {
            'logical_name': '/blah/data/exp/IceCube/blah.dat',
            'checksum': {'sha512': hex('foo bar')},
            'file_size': 1,
            u'locations': [loc1d]
        }
        metadata2 = {
            'logical_name': '/blah/data/exp/IceCube/blah2.dat',
            'checksum': {'sha512': hex('foo bar2')},
            'file_size': 2,
            u'locations': locs3a
        }
        replace1 = {
            'logical_name': '/blah/data/exp/IceCube/blah.dat',
            'checksum': {'sha512': hex('foo bar2')},
            'file_size': 2,
            u'locations': locs3b
        }

        # create the first file; should be OK
        data = r.request_seq('POST', '/api/files', metadata)
        self.assertIn('_links', data)
        self.assertIn('self', data['_links'])
        self.assertIn('file', data)
        url = data['file']
        uuid = url.split('/')[-1]

        # create the second file; should be OK
        data = r.request_seq('POST', '/api/files', metadata2)
        self.assertIn('_links', data)
        self.assertIn('self', data['_links'])
        self.assertIn('file', data)

        # try to replace the first file with a location collision with the second; should NOT be OK
        with self.assertRaises(Exception) as cm:
            r.request_seq('PUT', '/api/files/' + uuid, replace1)
        _assert_httperror(
            cm.exception,
            409,
            "Conflict with existing file (location already exists `/data/test/exp/IceCube/foo.dat`)"
        )

    def test_66_patch_files_uuid_locations_1xN(self) -> None:
        """Test locations uniqueness under 1xN multiplicity."""
        self.start_server()
        token = self.get_token()
        r = RestClient(self.address, token, timeout=1, retries=1)

        # define the locations to be tested
        loc1a = {'site': 'WIPAC', 'path': '/data/test/exp/IceCube/foo.dat'}
        loc1b = {'site': 'DESY', 'path': '/data/test/exp/IceCube/foo.dat'}
        loc1c = {'site': 'NERSC', 'path': '/data/test/exp/IceCube/foo.dat'}
        loc1d = {'site': 'OSG', 'path': '/data/test/exp/IceCube/foo.dat'}
        locs3a = [loc1a, loc1b, loc1c]
        locs3b = [loc1b, loc1c, loc1d]
        locs3c = [loc1a, loc1b, loc1d]

        # define the files to be created
        metadata = {
            'logical_name': '/blah/data/exp/IceCube/blah.dat',
            'checksum': {'sha512': hex('foo bar')},
            'file_size': 1,
            u'locations': [loc1a]
        }
        metadata2 = {
            'logical_name': '/blah/data/exp/IceCube/blah2.dat',
            'checksum': {'sha512': hex('foo bar')},
            'file_size': 1,
            u'locations': [loc1b]
        }

        # this is a PATCH to metadata; steps on metadata2's location
        patch1 = {
            'logical_name': '/blah/data/exp/IceCube/blah.dat',
            'checksum': {'sha512': hex('foo bar2')},
            'file_size': 2,
            u'locations': locs3c
        }

        # create the first file; should be OK
        data = r.request_seq('POST', '/api/files', metadata)
        self.assertIn('_links', data)
        self.assertIn('self', data['_links'])
        self.assertIn('file', data)
        url = data['file']
        uuid = url.split('/')[-1]

        # create the second file; should be OK
        data = r.request_seq('POST', '/api/files', metadata2)
        self.assertIn('_links', data)
        self.assertIn('self', data['_links'])
        self.assertIn('file', data)

        # try to update the first file with a patch; should NOT be OK
        with self.assertRaises(Exception) as cm:
            r.request_seq('PATCH', '/api/files/' + uuid, patch1)
        _assert_httperror(
            cm.exception,
            409,
            "Conflict with existing file (location already exists `/data/test/exp/IceCube/foo.dat`)"
        )

    def test_67_patch_files_uuid_locations_Nx1(self) -> None:
        """Test locations uniqueness under Nx1 multiplicity."""
        self.start_server()
        token = self.get_token()
        r = RestClient(self.address, token, timeout=1, retries=1)

        # define the locations to be tested
        loc1a = {'site': 'WIPAC', 'path': '/data/test/exp/IceCube/foo.dat'}
        loc1b = {'site': 'DESY', 'path': '/data/test/exp/IceCube/foo.dat'}
        loc1c = {'site': 'NERSC', 'path': '/data/test/exp/IceCube/foo.dat'}
        loc1d = {'site': 'OSG', 'path': '/data/test/exp/IceCube/foo.dat'}
        locs3a = [loc1a, loc1b, loc1c]
        locs3b = [loc1b, loc1c, loc1d]
        locs3c = [loc1a, loc1b, loc1d]

        # define the files to be created
        metadata = {
            'logical_name': '/blah/data/exp/IceCube/blah.dat',
            'checksum': {'sha512': hex('foo bar')},
            'file_size': 1,
            u'locations': [loc1a]
        }
        metadata2 = {
            'logical_name': '/blah/data/exp/IceCube/blah2.dat',
            'checksum': {'sha512': hex('foo bar')},
            'file_size': 1,
            u'locations': locs3b
        }

        # this is a PATCH to metadata; steps on metadata2's location
        patch1 = {
            'logical_name': '/blah/data/exp/IceCube/blah.dat',
            'checksum': {'sha512': hex('foo bar2')},
            'file_size': 2,
            u'locations': [loc1c]
        }

        # create the first file; should be OK
        data = r.request_seq('POST', '/api/files', metadata)
        self.assertIn('_links', data)
        self.assertIn('self', data['_links'])
        self.assertIn('file', data)
        url = data['file']
        uuid = url.split('/')[-1]

        # create the second file; should be OK
        data = r.request_seq('POST', '/api/files', metadata2)
        self.assertIn('_links', data)
        self.assertIn('self', data['_links'])
        self.assertIn('file', data)

        # try to update the first file with a patch; should NOT be OK
        with self.assertRaises(Exception) as cm:
            r.request_seq('PATCH', '/api/files/' + uuid, patch1)
        _assert_httperror(
            cm.exception,
            409,
            "Conflict with existing file (location already exists `/data/test/exp/IceCube/foo.dat`)"
        )

    def test_68_patch_files_uuid_locations_NxN(self) -> None:
        """Test locations uniqueness under NxN multiplicity."""
        self.start_server()
        token = self.get_token()
        r = RestClient(self.address, token, timeout=1, retries=1)

        # define the locations to be tested
        loc1a = {'site': 'WIPAC', 'path': '/data/test/exp/IceCube/foo.dat'}
        loc1b = {'site': 'DESY', 'path': '/data/test/exp/IceCube/foo.dat'}
        loc1c = {'site': 'NERSC', 'path': '/data/test/exp/IceCube/foo.dat'}
        loc1d = {'site': 'OSG', 'path': '/data/test/exp/IceCube/foo.dat'}
        locs3a = [loc1a, loc1b, loc1c]
        locs3b = [loc1b, loc1c, loc1d]
        locs3c = [loc1a, loc1b, loc1d]

        # define the files to be created
        metadata = {
            'logical_name': '/blah/data/exp/IceCube/blah.dat',
            'checksum': {'sha512': hex('foo bar')},
            'file_size': 1,
            u'locations': [loc1a]
        }
        metadata2 = {
            'logical_name': '/blah/data/exp/IceCube/blah2.dat',
            'checksum': {'sha512': hex('foo bar')},
            'file_size': 1,
            u'locations': locs3b
        }

        # this is a PATCH to metadata; steps on metadata2's location
        patch1 = {
            'logical_name': '/blah/data/exp/IceCube/blah.dat',
            'checksum': {'sha512': hex('foo bar2')},
            'file_size': 2,
            u'locations': locs3c
        }

        # create the first file; should be OK
        data = r.request_seq('POST', '/api/files', metadata)
        self.assertIn('_links', data)
        self.assertIn('self', data['_links'])
        self.assertIn('file', data)
        url = data['file']
        uuid = url.split('/')[-1]

        # create the second file; should be OK
        data = r.request_seq('POST', '/api/files', metadata2)
        self.assertIn('_links', data)
        self.assertIn('self', data['_links'])
        self.assertIn('file', data)

        # try to update the first file with a patch; should NOT be OK
        with self.assertRaises(Exception) as cm:
            r.request_seq('PATCH', '/api/files/' + uuid, patch1)
        _assert_httperror(
            cm.exception,
            409,
            "Conflict with existing file (location already exists `/data/test/exp/IceCube/foo.dat`)"
        )

    def test_70_abuse_post_files_locations(self) -> None:
        """Abuse the POST /api/files/UUID/locations route to test error
        handling."""
        self.start_server()
        token = self.get_token()
        r = RestClient(self.address, token, timeout=1, retries=1)

        # define some locations to be tested
        loc1a = {'site': 'WIPAC', 'path': '/data/test/exp/IceCube/foo.dat'}
        loc1b = {'site': 'DESY', 'path': '/data/test/exp/IceCube/foo.dat'}
        loc1c = {'site': 'NERSC', 'path': '/data/test/exp/IceCube/foo.dat'}
        loc1d = {'site': 'OSG', 'path': '/data/test/exp/IceCube/foo.dat'}
        locations = [loc1a, loc1b, loc1c, loc1d]

        # try to POST to an invalid UUID
        valid_post_body = {"locations": locations}
        with self.assertRaises(Exception) as cm:
            r.request_seq('POST', '/api/files/bobsyeruncle/locations', valid_post_body)
        _assert_httperror(cm.exception, 404, "File uuid not found")

        # try to POST to an non-existant UUID
        with self.assertRaises(Exception) as cm:
            r.request_seq('POST', '/api/files/6e4ec06d-8e22-4a2b-a392-f4492fb25eb1/locations', valid_post_body)
        _assert_httperror(cm.exception, 404, "File uuid not found")

        # define a file to be created
        metadata = {
            'logical_name': '/blah/data/exp/IceCube/blah.dat',
            'checksum': {'sha512': hex('foo bar')},
            'file_size': 1,
            u'locations': [loc1a]
        }

        # create the file; should be OK
        data = r.request_seq('POST', '/api/files', metadata)
        self.assertIn('_links', data)
        self.assertIn('self', data['_links'])
        self.assertIn('file', data)
        url = data['file']
        uuid = url.split('/')[-1]

        # try to POST to the file without a post body
        with self.assertRaises(Exception) as cm:
            r.request_seq('POST', '/api/files/' + uuid + '/locations', {})
        _assert_httperror(cm.exception, 400, "POST body requires 'locations' field")

        # try to POST to the file with a non-array locations
        with self.assertRaises(Exception) as cm:
            r.request_seq('POST', '/api/files/' + uuid + '/locations', {"locations": "bobsyeruncle"})
        _assert_httperror(cm.exception, 400, f"Field 'locations' must be a list (not `{type('bobsyeruncle')}`)")

    def test_71_post_files_locations_duplicate(self) -> None:
        """Test that POST /api/files/UUID/locations is a no-op for non-distinct
        locations."""
        self.start_server()
        token = self.get_token()
        r = RestClient(self.address, token, timeout=1, retries=1)

        # define some locations to be tested
        loc1a = {'site': 'WIPAC', 'path': '/data/test/exp/IceCube/foo.dat'}
        loc1b = {'site': 'DESY', 'path': '/data/test/exp/IceCube/foo.dat'}
        loc1c = {'site': 'NERSC', 'path': '/data/test/exp/IceCube/foo.dat'}
        loc1d = {'site': 'OSG', 'path': '/data/test/exp/IceCube/foo.dat'}
        locations = [loc1a, loc1b, loc1c, loc1d]

        # define a file to be created
        metadata = {
            'logical_name': '/blah/data/exp/IceCube/blah.dat',
            'checksum': {'sha512': hex('foo bar')},
            'file_size': 1,
            u'locations': locations
        }

        # create the file; should be OK
        data = r.request_seq('POST', '/api/files', metadata)
        self.assertIn('_links', data)
        self.assertIn('self', data['_links'])
        self.assertIn('file', data)
        url = data['file']
        uuid = url.split('/')[-1]

        # read the full record of the file; should be OK
        rec = r.request_seq('GET', '/api/files/' + uuid)
        self.assertEqual(4, len(rec["locations"]))
        self.assertIn('meta_modify_date', rec)
        mmd = rec['meta_modify_date']

        # try to POST existant locations to the file; should be OK
        not_so_new_locations = {"locations": [loc1b, loc1d]}
        rec2 = r.request_seq('POST', '/api/files/' + uuid + '/locations', not_so_new_locations)

        # ensure the record is the same (not updated)
        self.assertEqual(4, len(rec2["locations"]))
        self.assertListEqual(rec["locations"], rec2["locations"])
        self.assertEqual(mmd, rec2["meta_modify_date"])

    def test_72_post_files_locations_conflict(self) -> None:
        """Test that POST /api/files/UUID/locations returns an error on
        conflicting duplicate locations."""
        self.start_server()
        token = self.get_token()
        r = RestClient(self.address, token, timeout=1, retries=1)

        # define some locations to be tested
        loc1a = {'site': 'WIPAC', 'path': '/data/test/exp/IceCube/foo.dat'}
        loc1b = {'site': 'DESY', 'path': '/data/test/exp/IceCube/foo.dat'}
        loc1c = {'site': 'NERSC', 'path': '/data/test/exp/IceCube/foo.dat'}
        loc1d = {'site': 'OSG', 'path': '/data/test/exp/IceCube/foo.dat'}
        locations = [loc1a, loc1b]

        # define a file to be created
        metadata = {
            'logical_name': '/blah/data/exp/IceCube/blah.dat',
            'checksum': {'sha512': hex('foo bar')},
            'file_size': 1,
            u'locations': locations
        }

        # create the file; should be OK
        data = r.request_seq('POST', '/api/files', metadata)
        self.assertIn('_links', data)
        self.assertIn('self', data['_links'])
        self.assertIn('file', data)
        url = data['file']
        uuid = url.split('/')[-1]

        # define a second file to be created
        locations2 = [loc1c, loc1d]
        metadata2 = {
            'logical_name': '/blah/data/exp/IceCube/blah2.dat',
            'checksum': {'sha512': hex('foo bar')},
            'file_size': 1,
            u'locations': locations2
        }

        # create the file; should be OK
        data = r.request_seq('POST', '/api/files', metadata2)
        self.assertIn('_links', data)
        self.assertIn('self', data['_links'])
        self.assertIn('file', data)
        url = data['file']
        uuid2 = url.split('/')[-1]

        # try to POST a second file location to the first file
        with self.assertRaises(Exception) as cm:
            conflicting_locations = {"locations": [loc1d]}
            rec2 = r.request_seq('POST', '/api/files/' + uuid + '/locations', conflicting_locations)
        _assert_httperror(
            cm.exception,
            409,
            "Conflict with existing file (location already exists `/data/test/exp/IceCube/foo.dat`)"
        )

    def test_73_post_files_locations(self) -> None:
        """Test that POST /api/files/UUID/locations can add distinct non-
        conflicting locations."""
        self.start_server()
        token = self.get_token()
        r = RestClient(self.address, token, timeout=1, retries=1)

        # define some locations to be tested
        loc1a = {'site': 'WIPAC', 'path': '/data/test/exp/IceCube/foo.dat'}
        loc1b = {'site': 'DESY', 'path': '/data/test/exp/IceCube/foo.dat'}
        loc1c = {'site': 'NERSC', 'path': '/data/test/exp/IceCube/foo.dat'}
        loc1d = {'site': 'OSG', 'path': '/data/test/exp/IceCube/foo.dat'}
        locations = [loc1a, loc1b]

        # define a file to be created
        metadata = {
            'logical_name': '/blah/data/exp/IceCube/blah.dat',
            'checksum': {'sha512': hex('foo bar')},
            'file_size': 1,
            u'locations': locations
        }

        # create the file; should be OK
        data = r.request_seq('POST', '/api/files', metadata)
        self.assertIn('_links', data)
        self.assertIn('self', data['_links'])
        self.assertIn('file', data)
        url = data['file']
        uuid = url.split('/')[-1]

        # read the full record of the file; should be OK
        rec = r.request_seq('GET', '/api/files/' + uuid)
        self.assertEqual(2, len(rec["locations"]))
        self.assertIn('meta_modify_date', rec)
        mmd = rec['meta_modify_date']

        # try to POST existant locations to the file; should be OK
        new_locations = {"locations": [loc1c, loc1d]}
        rec2 = r.request_seq('POST', '/api/files/' + uuid + '/locations', new_locations)

        # ensure the record has changed (is updated)
        self.assertEqual(4, len(rec2["locations"]))
        self.assertNotEqual(mmd, rec2["meta_modify_date"])
        self.assertIn(loc1a, rec2["locations"])
        self.assertIn(loc1b, rec2["locations"])
        self.assertIn(loc1c, rec2["locations"])
        self.assertIn(loc1d, rec2["locations"])

    def test_74_post_files_locations_just_one(self) -> None:
        """Test that POST /api/files/UUID/locations can add distinct non-
        conflicting locations."""
        self.start_server()
        token = self.get_token()
        r = RestClient(self.address, token, timeout=1, retries=1)

        # define some locations to be tested
        loc1a = {'site': 'WIPAC', 'path': '/data/test/exp/IceCube/foo.dat'}
        loc1b = {'site': 'DESY', 'path': '/data/test/exp/IceCube/foo.dat'}
        loc1c = {'site': 'NERSC', 'path': '/data/test/exp/IceCube/foo.dat'}
        loc1d = {'site': 'OSG', 'path': '/data/test/exp/IceCube/foo.dat'}
        locations = [loc1a]

        # define a file to be created
        metadata = {
            'logical_name': '/blah/data/exp/IceCube/blah.dat',
            'checksum': {'sha512': hex('foo bar')},
            'file_size': 1,
            u'locations': locations
        }

        # create the file; should be OK
        data = r.request_seq('POST', '/api/files', metadata)
        self.assertIn('_links', data)
        self.assertIn('self', data['_links'])
        self.assertIn('file', data)
        url = data['file']
        uuid = url.split('/')[-1]

        # read the full record of the file; should be OK
        rec = r.request_seq('GET', '/api/files/' + uuid)
        self.assertEqual(1, len(rec["locations"]))
        self.assertIn('meta_modify_date', rec)
        mmd = rec['meta_modify_date']

        # try to POST existant locations to the file; should be OK
        new_locations = {"locations": [loc1c]}
        rec2 = r.request_seq('POST', '/api/files/' + uuid + '/locations', new_locations)

        # ensure the record has changed (is updated)
        self.assertEqual(2, len(rec2["locations"]))
        self.assertNotEqual(mmd, rec2["meta_modify_date"])
        self.assertIn(loc1a, rec2["locations"])
        self.assertNotIn(loc1b, rec2["locations"])
        self.assertIn(loc1c, rec2["locations"])
        self.assertNotIn(loc1d, rec2["locations"])


if __name__ == '__main__':
    suite = unittest.TestLoader().loadTestsFromTestCase(TestStringMethods)
    unittest.TextTestRunner(verbosity=2).run(suite)<|MERGE_RESOLUTION|>--- conflicted
+++ resolved
@@ -437,10 +437,6 @@
         self.assertFalse(any(uuid == f['uuid'] for f in data['files']))
         self.assertTrue(any(uuid2 == f['uuid'] for f in data['files']))
 
-<<<<<<< HEAD
-    def test_40_simple_query(self) -> None:
-        """Test GET w/ shortcut-metadata query args."""
-=======
         data = r.request_seq('GET', '/api/files', {'query':json_encode({'locations.archive':False})})
         self.assertIn('_links', data)
         self.assertIn('self', data['_links'])
@@ -467,7 +463,7 @@
         self.assertTrue(any(uid3 == f['uuid'] for f in data['files']))
 
     def test_40_simple_query(self):
->>>>>>> 4483be7e
+        """Test GET w/ shortcut-metadata query args."""
         self.start_server()
         token = self.get_token()
         r = RestClient(self.address, token, timeout=1, retries=1)
